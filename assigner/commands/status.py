import logging
from datetime import datetime

from prettytable import PrettyTable

from assigner import progress
from assigner.backends.base import RepoError
from assigner.backends.decorators import requires_config_and_backend
from assigner.roster_util import get_filtered_roster

help = "Retrieve status of repos"

logger = logging.getLogger(__name__)


@requires_config_and_backend
def status(conf, backend, args):
    """Retrieves and prints the status of repos"""
    hw_name = args.name

    if not hw_name:
        raise ValueError("Missing assignment name.")

    namespace = conf.namespace
    semester = conf.semester
    backend_conf = conf.backend

    roster = get_filtered_roster(conf.roster, args.section, args.student)
    sort_key = args.sort

    if sort_key:
        roster.sort(key=lambda s: s[sort_key])

    output = PrettyTable(
        [
            "#",
            "Sec",
            "SID",
            "Name",
            "Status",
            "Branches",
            "HEAD",
            "Last Commit Author",
            "Last Push Time",
        ]
    )
    output.align["Name"] = "l"
    output.align["Last Commit Author"] = "l"

    for i, student in progress.enumerate(roster):

        name = student["name"]
        username = student["username"]
        student_section = student["section"]
        full_name = backend.student_repo.build_name(
            semester, student_section, hw_name, username
        )

        row = [i + 1, student_section, username, name, "", "", "", "", ""]

        repo = backend.student_repo(backend_conf, namespace, full_name)

        if not repo.already_exists():
            row[4] = "Not Assigned"
            output.add_row(row)
            continue

        if "id" not in student:
            try:
                student["id"] = backend.repo.get_user_id(username, backend_conf)
            except RepoError:
                row[4] = "No Gitlab user"
                output.add_row(row)
                continue

        members = repo.list_members()
        if student["id"] not in [s["id"] for s in members]:
            row[4] = "Not Opened"
            output.add_row(row)
            continue
        if repo.info["archived"]:
            row[4] = "Archived"
        else:
            level = backend.access(
                [s["access_level"] for s in members if s["id"] == student["id"]][0]
            )
            row[4] = "Open" if level is backend.access.developer else "Locked"

        branches = repo.list_branches()

        if branches:
            row[5] = "\n".join([b["name"] for b in branches])

        head = repo.get_last_HEAD_commit()

        if head:
            row[6] = head["short_id"]
            row[7] = head["author_name"]
            created_at = head["created_at"]
<<<<<<< HEAD
            # Fix UTC offset format in GitLab's datetime: prior to py3.7, UTC offsets could not contain colons
            created_at = created_at[:-7] + created_at[-7:].replace(":", "")
            # Remove odd postfix and add missing 0 to UTC offset
            if created_at.endswith("-0000"):
                created_at = created_at[:-5] + "0"
            row[8] = (
                datetime.strptime(created_at, "%Y-%m-%dT%H:%M:%S.%f%z")
                .astimezone()
                .strftime("%c")
            )
=======
            row[8] = datetime.strptime(
                created_at, "%Y-%m-%dT%H:%M:%S.%f%z"
            ).astimezone().strftime("%c")
>>>>>>> 8711521e

        output.add_row(row)

    print(output)


def setup_parser(parser):
    parser.add_argument("--section", nargs="?", help="Section to get status of")
    parser.add_argument("--student", metavar="id", help="ID of student.")
    parser.add_argument(
        "--sort",
        nargs="?",
        default="name",
        choices=["name", "username"],
        help="Key to sort users by.",
    )
    parser.add_argument("name", nargs="?", help="Name of the assignment to look up.")
    parser.set_defaults(run=status)<|MERGE_RESOLUTION|>--- conflicted
+++ resolved
@@ -97,22 +97,9 @@
             row[6] = head["short_id"]
             row[7] = head["author_name"]
             created_at = head["created_at"]
-<<<<<<< HEAD
-            # Fix UTC offset format in GitLab's datetime: prior to py3.7, UTC offsets could not contain colons
-            created_at = created_at[:-7] + created_at[-7:].replace(":", "")
-            # Remove odd postfix and add missing 0 to UTC offset
-            if created_at.endswith("-0000"):
-                created_at = created_at[:-5] + "0"
-            row[8] = (
-                datetime.strptime(created_at, "%Y-%m-%dT%H:%M:%S.%f%z")
-                .astimezone()
-                .strftime("%c")
-            )
-=======
             row[8] = datetime.strptime(
                 created_at, "%Y-%m-%dT%H:%M:%S.%f%z"
             ).astimezone().strftime("%c")
->>>>>>> 8711521e
 
         output.add_row(row)
 
